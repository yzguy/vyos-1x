--- conflicted
+++ resolved
@@ -158,14 +158,10 @@
 {%         if subnet_config.bootfile_server is vyos_defined %}
         next-server {{ subnet_config.bootfile_server }};
 {%         endif %}
-<<<<<<< HEAD
 {%         if subnet_config.bootfile_size is defined and subnet_config.bootfile_size is not none %}
         option boot-size {{ subnet_config.bootfile_size }};
 {%         endif %}
-{%         if subnet_config.time_offset is defined and subnet_config.time_offset is not none %}
-=======
 {%         if subnet_config.time_offset is vyos_defined %}
->>>>>>> 654dbc9a
         option time-offset {{ subnet_config.time_offset }};
 {%         endif %}
 {%         if subnet_config.wpad_url is vyos_defined %}
