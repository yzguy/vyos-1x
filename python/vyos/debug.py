# Copyright 2019 VyOS maintainers and contributors <maintainers@vyos.io>
#
# This library is free software; you can redistribute it and/or
# modify it under the terms of the GNU Lesser General Public
# License as published by the Free Software Foundation; either
# version 2.1 of the License, or (at your option) any later version.
#
# This library is distributed in the hope that it will be useful,
# but WITHOUT ANY WARRANTY; without even the implied warranty of
# MERCHANTABILITY or FITNESS FOR A PARTICULAR PURPOSE.  See the GNU
# Lesser General Public License for more details.
#
# You should have received a copy of the GNU Lesser General Public
# License along with this library.  If not, see <http://www.gnu.org/licenses/>.

import os
import sys
from datetime import datetime

def message(message, flag='', destination=sys.stdout):
    """
    print a debug message line on stdout if debugging is enabled for the flag
    also log it to a file if the flag 'log' is enabled

    message: the message to print
    flag: which flag must be set for it to print
    destination: which file like object to write to (default: sys.stdout)

    returns if any message was logged or not
    """
    enable = enabled(flag)
    if enable:
        destination.write(_format(flag,message))

    # the log flag is special as it logs all the commands
    # executed to a log
    logfile = _logfile('log', '/tmp/developer-log')
    if not logfile:
        return enable

    try:
        # at boot the file is created as root:vyattacfg
        # at runtime the file is created as user:vyattacfg
        # but the helper scripts are not run as this so it
        # need the default permission to be 666 (an not 660)
        mask = os.umask(0o111)

        with open(logfile, 'a') as f:
            f.write(_timed(_format('log', message)))
    finally:
        os.umask(mask)

    return enable


def enabled(flag):
    """
    a flag can be set by touching the file in /tmp or /config

    The current flags are:
     - developer: the code will drop into PBD on un-handled exception
     - log: the code will log all command to a file
     - ifconfig: when modifying an interface,
       prints command with result and sysfs access on stdout for interface
     - command: print command run with result

    Having the flag setup on the filesystem is required to have
    debuging at boot time, however, setting the flag via environment
    does not require a seek to the filesystem and is more efficient
    it can be done on the shell on via .bashrc for the user

    The function returns an empty string if the flag was not set otherwise
    the function returns either the file or environment name used to set it up
    """

    # this is to force all new flags to be registered here to be
    # documented both here and a reminder to update readthedocs :-)
    if flag not in ['developer', 'log', 'ifconfig', 'command']:
        return ''

    return _fromenv(flag) or _fromfile(flag)


<<<<<<< HEAD
def _timed(message):
    now = datetime.now().strftime('%Y-%m-%d %H:%M:%S')
    return f'{now} {message}'
=======
def _remove_invisible(string):
    for char in ('\0', '\a', '\b', '\f', '\v'):
        string = string.replace(char, '')
    return string
>>>>>>> ed223343


def _format(flag, message):
    """
    format a log message
    """
    message = _remove_invisible(message)
    return f'DEBUG/{flag.upper():<7} {message}\n'


def _fromenv(flag):
    """
    check if debugging is set for this flag via environment

    For a given debug flag named "test"
    The presence of the environment VYOS_TEST_DEBUG (uppercase) enables it

    return empty string if not
    return content of env value it is
    """

    flagname = f'VYOS_{flag.upper()}_DEBUG'
    flagenv = os.environ.get(flagname, None)

    if flagenv is None:
        return ''
    return flagenv


def _fromfile(flag):
    """
    Check if debug exist for a given debug flag name

    Check is a debug flag was set by the user. the flag can be set either:
     - in /tmp for a non-persistent presence between reboot
     - in /config for always on (an existence at boot time)

    For a given debug flag named "test"
    The presence of the file vyos.test.debug (all lowercase) enables it

    The function returns an empty string if the flag was not set otherwise
    the function returns the full flagname
    """

    for folder in ('/tmp', '/config'):
        flagfile = f'{folder}/vyos.{flag}.debug'
        if os.path.isfile(flagfile):
            return flagfile

    return ''


def _contentenv(flag):
    return os.environ.get(f'VYOS_{flag.upper()}_DEBUG', '').strip()


def _contentfile(flag, default=''):
    """
    Check if debug exist for a given debug flag name

    Check is a debug flag was set by the user. the flag can be set either:
     - in /tmp for a non-persistent presence between reboot
     - in /config for always on (an existence at boot time)

    For a given debug flag named "test"
    The presence of the file vyos.test.debug (all lowercase) enables it

    The function returns an empty string if the flag was not set otherwise
    the function returns the full flagname
    """

    for folder in ('/tmp', '/config'):
        flagfile = f'{folder}/vyos.{flag}.debug'
        if not os.path.isfile(flagfile):
            continue
        with open(flagfile) as f:
            content = f.readline().strip()
        return content or default

    return ''


def _logfile(flag, default):
    """
    return the name of the file to use for logging when the flag 'log' is set
    if it could not be established or the location is invalid it returns
    an empty string
    """

    # For log we return the location of the log file
    log_location = _contentenv(flag) or _contentfile(flag, default)

    # it was not set
    if not log_location:
        return ''

    # Make sure that the logs can only be in /tmp, /var/log, or /tmp
    if not log_location.startswith('/tmp/') and \
       not log_location.startswith('/config/') and \
       not log_location.startswith('/var/log/'):
        return default
    # Do not allow to escape the folders
    if '..' in log_location:
        return default

    if not os.path.exists(log_location):
        return log_location

    # this permission is unique the the config and var folder
    stat = os.stat(log_location).st_mode
    if stat != 0o100666:
        return default
    return log_location<|MERGE_RESOLUTION|>--- conflicted
+++ resolved
@@ -81,16 +81,15 @@
     return _fromenv(flag) or _fromfile(flag)
 
 
-<<<<<<< HEAD
 def _timed(message):
     now = datetime.now().strftime('%Y-%m-%d %H:%M:%S')
     return f'{now} {message}'
-=======
+
+
 def _remove_invisible(string):
     for char in ('\0', '\a', '\b', '\f', '\v'):
         string = string.replace(char, '')
     return string
->>>>>>> ed223343
 
 
 def _format(flag, message):
